--- conflicted
+++ resolved
@@ -1,12 +1,8 @@
 /// This module implements and initializes game states to be used
 /// by main.rs
 use amethyst::{
-<<<<<<< HEAD
     assets::{AssetStorage, Loader, Prefab, PrefabLoader, Handle, ProgressCounter, RonFormat},
-=======
-    assets::{AssetStorage, Handle, Loader},
     core::math::{Translation3, UnitQuaternion, Vector3},
->>>>>>> e31b880b
     core::transform::Transform,
     input::{is_close_requested, is_key_down, VirtualKeyCode},
     prelude::*,
@@ -19,13 +15,7 @@
 //use amethyst::input::get_key;
 //use log::info;
 
-<<<<<<< HEAD
-use crate::entities::player::Player;
-use crate::entities::enemy::{Enemy, EnemyPrefab};
-use crate::entities::laser::Laser;
-=======
-use crate::entities::{enemy::Enemy, laser::Laser, player::Player};
->>>>>>> e31b880b
+use crate::entities::{enemy::{Enemy, EnemyPrefab}, laser::Laser, player::Player};
 
 #[derive(new)]
 pub struct GameplayState {
@@ -240,48 +230,4 @@
         .with(Player::new(10.0, fire_delay))
         .with(player_transform)
         .build();
-}
-
-// for now, all this does is create an enemy entity.
-// this would also ideally go into a prefab
-<<<<<<< HEAD
-
-// a wave generation feature would have to go into update and be score based or based on
-// how many enemies were left (e.g. enemy_count == 0)
-// at that point we'd either generate a number of enemies and coordinates
-// or use some fixed algorithm
-/* fn init_enemies(world: &mut World,
-    sprite_sheet_handle: Handle<SpriteSheet>)
-{
-
-=======
-fn init_enemies(world: &mut World, sprite_sheet_handle: Handle<SpriteSheet>) {
->>>>>>> e31b880b
-    let rotation = UnitQuaternion::from_euler_angles(0.0, 0.0, 0.0);
-    let scale = Vector3::new(5.0, 5.0, 5.0);
-
-    // the enemy has a separate sprite sheet until I have real assets to work with and can
-    // make a shared sprite sheet (preferably as a prefab)
-    let sprite_render = SpriteRender {
-        sprite_sheet: sprite_sheet_handle,
-        sprite_number: 0,
-    };
-
-    // we'll eventually need to define waves of enemies outside of state.rs. they
-    // should be generated for each level/wave.
-    let coordinates = vec![2.0, 8.0, 12.0, 16.0, 30.0, 40.0, 45.0, 50.0, 55.0, 60.0, 65.0];
-
-    for n in coordinates {
-        let position = Translation3::new(40.0 * n as f32, 40.0 * n as f32, 0.0);
-        let enemy_transform = Transform::new(position, rotation, scale);
-
-         world
-         .create_entity()
-         .with(sprite_render.clone())
-         // this sets the speed, which should also be from a config file
-         .with(Enemy::new(200.0))
-         .with(enemy_transform)
-         .build();
-    }
-}
- */+}