[package]
name = "benitron3000"
version = "0.1.0"
authors = ["Eric R <eric@chromaticleaves.com>"]
edition = "2018"

[dependencies]
amethyst = "0.15.0"
amethyst_rendy = "0.5.0"
log = { version = "0.4.8", features = ["serde"] }
nalgebra = "0.20"
ncollide2d = "0.22"
<<<<<<< HEAD
serde = { version = "1.0.104", features = ["derive"] }
log = { version = "0.4.8", features = ["serde"] }
# used only for a default implementation of GameplayState. probably not really needed
derive-new = "0.5.8"
=======
>>>>>>> ce0b051c

[features]
empty = ["amethyst/empty"]
metal = ["amethyst/metal"]
vulkan = ["amethyst/vulkan"]<|MERGE_RESOLUTION|>--- conflicted
+++ resolved
@@ -10,13 +10,9 @@
 log = { version = "0.4.8", features = ["serde"] }
 nalgebra = "0.20"
 ncollide2d = "0.22"
-<<<<<<< HEAD
 serde = { version = "1.0.104", features = ["derive"] }
-log = { version = "0.4.8", features = ["serde"] }
 # used only for a default implementation of GameplayState. probably not really needed
 derive-new = "0.5.8"
-=======
->>>>>>> ce0b051c
 
 [features]
 empty = ["amethyst/empty"]
