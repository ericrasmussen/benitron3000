[package]
name = "quatronaut2020"
version = "0.1.0"
authors = ["Eric R <eric@chromaticleaves.com>"]
edition = "2018"

[dependencies]
amethyst = "0.15.0"
<<<<<<< HEAD
#amethyst_rendy = "0.5.0"

amethyst_rendy = { version = "0.5.0", features = ["no-slow-safety-checks"] }
log = { version = "0.4.8", features = ["serde"] }
nalgebra = "0.20"
ncollide2d = "0.22"
serde = { version = "1.0.104", features = ["derive"] }
derive-new = "0.5.8"
rand = "0.7.3"
=======
amethyst_rendy = { version = "0.15.0", features = ["no-slow-safety-checks"] }
# used only for a default implementation of GameplayState. probably not really needed
derive-new = "0.5.8"
log = { version = "0.4.8", features = ["serde"] }
nalgebra = "0.23"
ncollide2d = "0.26"
serde = { version = "1.0.104", features = ["derive"] }
>>>>>>> da8619bc

[features]
empty = ["amethyst/empty"]
metal = ["amethyst/metal"]
vulkan = ["amethyst/vulkan"]

[workspace]
members = [
  "xtask",
]<|MERGE_RESOLUTION|>--- conflicted
+++ resolved
@@ -6,25 +6,13 @@
 
 [dependencies]
 amethyst = "0.15.0"
-<<<<<<< HEAD
-#amethyst_rendy = "0.5.0"
-
-amethyst_rendy = { version = "0.5.0", features = ["no-slow-safety-checks"] }
-log = { version = "0.4.8", features = ["serde"] }
-nalgebra = "0.20"
-ncollide2d = "0.22"
-serde = { version = "1.0.104", features = ["derive"] }
-derive-new = "0.5.8"
-rand = "0.7.3"
-=======
 amethyst_rendy = { version = "0.15.0", features = ["no-slow-safety-checks"] }
-# used only for a default implementation of GameplayState. probably not really needed
 derive-new = "0.5.8"
 log = { version = "0.4.8", features = ["serde"] }
 nalgebra = "0.23"
 ncollide2d = "0.26"
 serde = { version = "1.0.104", features = ["derive"] }
->>>>>>> da8619bc
+rand = "0.7.3"
 
 [features]
 empty = ["amethyst/empty"]
