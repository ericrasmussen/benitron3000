--- conflicted
+++ resolved
@@ -8,17 +8,10 @@
 amethyst = "0.15.3"
 amethyst_rendy = { version = "0.15.3", features = ["no-slow-safety-checks"] }
 derive-new = "0.5.8"
-<<<<<<< HEAD
 log = { version = "0.4.14", features = ["serde"] }
-nalgebra = "0.23"
+nalgebra = "0.25"
 ncollide2d = "0.28"
-serde = { version = "1.0.104", features = ["derive"] }
-=======
-log = { version = "0.4.8", features = ["serde"] }
-nalgebra = "0.25"
-ncollide2d = "0.26"
 serde = { version = "1.0.125", features = ["derive"] }
->>>>>>> debda819
 rand = "0.7.3"
 
 [dev-dependencies]
